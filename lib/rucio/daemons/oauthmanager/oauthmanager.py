--- conflicted
+++ resolved
@@ -169,13 +169,8 @@
             record_counter('oauth_manager.exceptions.{exception}', labels={'exception': err.__class__.__name__})
 
         tottime = time.time() - start
-<<<<<<< HEAD
-        logging.info('oauth_manager[%i/%i]: took %f seconds to delete %i tokens, %i session parameters and refreshed %i tokens', worker_number, total_workers, tottime, ndeleted, ndeletedreq, nrefreshed)
+        logger(logging.INFO, 'took %f seconds to delete %i tokens, %i session parameters and refreshed %i tokens', tottime, ndeleted, ndeletedreq, nrefreshed)
         record_timer(name='oauth_manager.duration', time=1000 * tottime)
-=======
-        logger(logging.INFO, 'took %f seconds to delete %i tokens, %i session parameters and refreshed %i tokens', tottime, ndeleted, ndeletedreq, nrefreshed)
-        record_timer(stat='oauth_manager.duration', time=1000 * tottime)
->>>>>>> 96c63469
 
         if once:
             break
