--- conflicted
+++ resolved
@@ -334,99 +334,6 @@
 
 
 @read_session
-<<<<<<< HEAD
-def get_next_transfers(request_type, state, limit=100, older_than=None, rse=None, activity=None,
-                       process=None, total_processes=None, thread=None, total_threads=None,
-                       activity_shares=None, session=None):
-    """
-    Retrieve the next requests matching the request type and state.
-    Workers are balanced via hashing to reduce concurrency on database.
-
-    :param request_type: Type of the request as a string or list of strings.
-    :param state: State of the request as a string or list of strings.
-    :param limit: Integer of requests to retrieve.
-    :param older_than: Only select requests older than this DateTime.
-    :param process: Identifier of the caller process as an integer.
-    :param total_processes: Maximum number of processes as an integer.
-    :param thread: Identifier of the caller thread as an integer.
-    :param total_threads: Maximum number of threads as an integer.
-    :param activity_shares: Activity shares dictionary, with number of requests
-    :param session: Database session to use.
-    :returns: List of a {external_host, external_id} dictionary.
-    """
-
-    record_counter('core.request.get_next_transfers.%s-%s' % (request_type, state))
-
-    if total_processes > 1 and total_processes == total_threads:
-        raise RucioException("Total process %s is the same with total threads %s, will create potential same hash" % (total_processes, total_threads))
-
-    # lists of one element are not allowed by SQLA, so just duplicate the item
-    if type(request_type) is not list:
-        request_type = [request_type, request_type]
-    elif len(request_type) == 1:
-        request_type = [request_type[0], request_type[0]]
-    if type(state) is not list:
-        state = [state, state]
-    elif len(state) == 1:
-        state = [state[0], state[0]]
-
-    result = []
-    if not activity_shares:
-        activity_shares = [None]
-
-    for share in activity_shares:
-
-        query = session.query(models.Request.external_host, models.Request.external_id).with_hint(models.Request, "INDEX(REQUESTS REQUESTS_TYP_STA_UPD_IDX)", 'oracle')\
-                                                                                       .distinct()\
-                                                                                       .filter(models.Request.state.in_(state))\
-                                                                                       .filter(models.Request.request_type.in_(request_type))\
-                                                                                       .order_by(asc(models.Request.updated_at))
-
-        if isinstance(older_than, datetime.datetime):
-            query = query.filter(models.Request.updated_at < older_than)
-
-        if rse:
-            query = query.filter(models.Request.dest_rse_id == rse)
-
-        if share:
-            query = query.filter(models.Request.activity == share)
-        elif activity:
-            query = query.filter(models.Request.activity == activity)
-
-        if (total_processes - 1) > 0:
-            if session.bind.dialect.name == 'oracle':
-                bindparams = [bindparam('process_number', process), bindparam('total_processes', total_processes - 1)]
-                query = query.filter(text('ORA_HASH(rule_id, :total_processes) = :process_number', bindparams=bindparams))
-            elif session.bind.dialect.name == 'mysql':
-                query = query.filter(text('mod(md5(rule_id), %s) = %s' % (total_processes - 1, process)))
-            elif session.bind.dialect.name == 'postgresql':
-                query = query.filter(text('mod(abs((\'x\'||md5(rule_id))::bit(32)::int), %s) = %s' % (total_processes - 1, process)))
-
-        if (total_threads - 1) > 0:
-            if session.bind.dialect.name == 'oracle':
-                bindparams = [bindparam('thread_number', thread), bindparam('total_threads', total_threads - 1)]
-                query = query.filter(text('ORA_HASH(rule_id, :total_threads) = :thread_number', bindparams=bindparams))
-            elif session.bind.dialect.name == 'mysql':
-                query = query.filter(text('mod(md5(rule_id), %s) = %s' % (total_threads - 1, thread)))
-            elif session.bind.dialect.name == 'postgresql':
-                query = query.filter(text('mod(abs((\'x\'||md5(rule_id))::bit(32)::int), %s) = %s' % (total_threads - 1, thread)))
-
-        if share:
-            query = query.limit(activity_shares[share])
-        else:
-            query = query.limit(limit)
-
-        tmp = query.all()
-        if tmp:
-            for t in tmp:
-                t2 = {'external_host': t[0], 'external_id': t[1]}
-                result.append(t2)
-    return result
-
-
-@read_session
-=======
->>>>>>> c5c3df1a
 def query_request(request_id, transfertool='fts3', session=None):
     """
     Query the status of a request.
@@ -772,120 +679,6 @@
 
 
 @read_session
-<<<<<<< HEAD
-def list_transfer_requests_and_source_replicas(process=None, total_processes=None, thread=None, total_threads=None,
-                                               limit=None, activity=None, older_than=None, rses=None, session=None):
-    """
-    List requests with source replicas
-
-    :param process: Identifier of the caller process as an integer.
-    :param total_processes: Maximum number of processes as an integer.
-    :param thread: Identifier of the caller thread as an integer.
-    :param total_threads: Maximum number of threads as an integer.
-    :param limit: Integer of requests to retrieve.
-    :param activity: Activity to be selected.
-    :param older_than: Only select requests older than this DateTime.
-    :param rses: List of rse_id to select requests.
-    :param session: Database session to use.
-    :returns: List.
-    """
-    if total_processes > 1 and total_processes == total_threads:
-        raise RucioException("Total process %s is the same with total threads %s, will create potential same hash" % (total_processes, total_threads))
-
-    sub_requests = session.query(models.Request.id,
-                                 models.Request.rule_id,
-                                 models.Request.scope,
-                                 models.Request.name,
-                                 models.Request.md5,
-                                 models.Request.adler32,
-                                 models.Request.bytes,
-                                 models.Request.activity,
-                                 models.Request.attributes,
-                                 models.Request.previous_attempt_id,
-                                 models.Request.dest_rse_id,
-                                 models.Request.retry_count)\
-        .with_hint(models.Request, "INDEX(REQUESTS REQUESTS_TYP_STA_UPD_IDX)", 'oracle')\
-        .filter(models.Request.state == RequestState.QUEUED)\
-        .filter(models.Request.request_type == RequestType.TRANSFER)
-
-    if isinstance(older_than, datetime.datetime):
-        sub_requests = sub_requests.filter(models.Request.requested_at < older_than)
-
-    if activity:
-        sub_requests = sub_requests.filter(models.Request.activity == activity)
-
-    if (total_processes - 1) > 0:
-        if session.bind.dialect.name == 'oracle':
-            bindparams = [bindparam('process_number', process), bindparam('total_processes', total_processes - 1)]
-            sub_requests = sub_requests.filter(text('ORA_HASH(rule_id, :total_processes) = :process_number', bindparams=bindparams))
-        elif session.bind.dialect.name == 'mysql':
-            sub_requests = sub_requests.filter(text('mod(md5(rule_id), %s) = %s' % (total_processes - 1, process)))
-        elif session.bind.dialect.name == 'postgresql':
-            sub_requests = sub_requests.filter(text('mod(abs((\'x\'||md5(rule_id))::bit(32)::int), %s) = %s' % (total_processes - 1, process)))
-
-    if (total_threads - 1) > 0:
-        if session.bind.dialect.name == 'oracle':
-            bindparams = [bindparam('thread_number', thread), bindparam('total_threads', total_threads - 1)]
-            sub_requests = sub_requests.filter(text('ORA_HASH(rule_id, :total_threads) = :thread_number', bindparams=bindparams))
-        elif session.bind.dialect.name == 'mysql':
-            sub_requests = sub_requests.filter(text('mod(md5(rule_id), %s) = %s' % (total_threads - 1, thread)))
-        elif session.bind.dialect.name == 'postgresql':
-            sub_requests = sub_requests.filter(text('mod(abs((\'x\'||md5(rule_id))::bit(32)::int), %s) = %s' % (total_threads - 1, thread)))
-
-    if limit:
-        sub_requests = sub_requests.limit(limit)
-
-    sub_requests = sub_requests.subquery()
-
-    query = session.query(sub_requests.c.id,
-                          sub_requests.c.rule_id,
-                          sub_requests.c.scope,
-                          sub_requests.c.name,
-                          sub_requests.c.md5,
-                          sub_requests.c.adler32,
-                          sub_requests.c.bytes,
-                          sub_requests.c.activity,
-                          sub_requests.c.attributes,
-                          sub_requests.c.previous_attempt_id,
-                          sub_requests.c.dest_rse_id,
-                          models.RSEFileAssociation.rse_id,
-                          models.RSE.rse,
-                          models.RSE.deterministic,
-                          models.RSE.rse_type,
-                          models.RSEFileAssociation.path,
-                          sub_requests.c.retry_count,
-                          models.Source.url,
-                          models.Source.ranking,
-                          models.Distance.ranking)\
-        .outerjoin(models.RSEFileAssociation, and_(sub_requests.c.scope == models.RSEFileAssociation.scope,
-                                                   sub_requests.c.name == models.RSEFileAssociation.name,
-                                                   models.RSEFileAssociation.state == ReplicaState.AVAILABLE,
-                                                   sub_requests.c.dest_rse_id != models.RSEFileAssociation.rse_id))\
-        .with_hint(models.RSEFileAssociation, "+ index(replicas REPLICAS_PK)", 'oracle')\
-        .outerjoin(models.RSE, and_(models.RSE.id == models.RSEFileAssociation.rse_id,
-                                    models.RSE.staging_area == false(),
-                                    models.RSE.deleted == false()))\
-        .outerjoin(models.Source, and_(sub_requests.c.id == models.Source.request_id,
-                                       models.RSE.id == models.Source.rse_id))\
-        .with_hint(models.Source, "+ index(sources SOURCES_PK)", 'oracle')\
-        .outerjoin(models.Distance, and_(sub_requests.c.dest_rse_id == models.Distance.dest_rse_id,
-                                         models.RSEFileAssociation.rse_id == models.Distance.src_rse_id))\
-        .with_hint(models.Distance, "+ index(distances DISTANCES_PK)", 'oracle')
-
-    if rses:
-        result = []
-        for item in query.all():
-            dest_rse_id = item[9]
-            if dest_rse_id in rses:
-                result.append(item)
-        return result
-    else:
-        return query.all()
-
-
-@read_session
-=======
->>>>>>> c5c3df1a
 def list_stagein_requests_and_source_replicas(process=None, total_processes=None, thread=None, total_threads=None,
                                               limit=None, activity=None, older_than=None, rses=None, session=None):
     """
