--- conflicted
+++ resolved
@@ -28,12 +28,11 @@
 
 import importlib
 
-<<<<<<< HEAD
 # dictionary of schema modules for each VO
 schema_modules = {}
 
 # TODO: load schema module for each VO in multi-VO installations
-=======
+
 try:
     if config.config_get_bool('common', 'multi_vo'):
         GENERIC_FALLBACK = 'generic_multi_vo'
@@ -42,7 +41,6 @@
 except (NoOptionError, NoSectionError) as error:
     GENERIC_FALLBACK = 'generic'
 
->>>>>>> 4379ead2
 if config.config_has_section('policy'):
     try:
         POLICY = config.config_get('policy', 'package') + ".schema"
