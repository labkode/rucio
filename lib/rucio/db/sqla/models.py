# Copyright European Organization for Nuclear Research (CERN)
#
# Licensed under the Apache License, Version 2.0 (the "License");
# You may not use this file except in compliance with the License.
# You may obtain a copy of the License at http://www.apache.org/licenses/LICENSE-2.0
#
# Authors:
# - Vincent Garonne, <vincent.garonne@cern.ch>, 2012-2016
# - Mario Lassnig, <mario.lassnig@cern.ch>, 2012-2015
# - Angelos Molfetas, <angelos.molfetas@cern.ch>, 2012
# - Ralph Vigne, <ralph.vigne@cern.ch>, 2013
# - Cedric Serfon, <cedric.serfon@cern.ch>, 2013-2015
# - Martin Barisits, <martin.barisits@cern.ch>, 2013-2015
# - Wen Guan, <wen.guan@cern.ch>, 2015

"""
SQLAlchemy models for rucio data
"""
import datetime
import uuid

from sqlalchemy import BigInteger, Boolean, Column, DateTime, Float, Integer, SmallInteger, String as _String, event, UniqueConstraint
from sqlalchemy.engine import Engine
from sqlalchemy.ext.compiler import compiles
from sqlalchemy.ext.declarative import declared_attr
from sqlalchemy.orm import object_mapper, relationship, backref
from sqlalchemy.schema import Index, ForeignKeyConstraint, PrimaryKeyConstraint, CheckConstraint, Table
from sqlalchemy.sql import Delete
from sqlalchemy.types import LargeBinary

from rucio.common import utils
from rucio.db.sqla.constants import (AccountStatus, AccountType, DIDAvailability, DIDType, DIDReEvaluation,
                                     KeyType, IdentityType, LockState, RuleGrouping, BadFilesStatus,
                                     RuleState, ReplicaState, RequestState, RequestType, RSEType,
                                     ScopeStatus, SubscriptionState, RuleNotification)
from rucio.db.sqla.history import Versioned
from rucio.db.sqla.session import BASE
from rucio.db.sqla.types import GUID, BooleanString


# Recipe to for str instead if unicode
# https://groups.google.com/forum/#!msg/sqlalchemy/8Xn31vBfGKU/bAGLNKapvSMJ
def String(*arg, **kw):
    kw['convert_unicode'] = 'force'
    return _String(*arg, **kw)


@compiles(Boolean, "oracle")
def compile_binary_oracle(type_, compiler, **kw):
    return "NUMBER(1)"


# PostgreSQL expects foreign keys to have the same type.
# Unfortunately, SQLAlchemy propagates the name into the type for the PostgreSQL driver,
# For now, we need to force rename that one case where this happens.
@event.listens_for(Table, "before_create")
def _psql_rename_type(target, connection, **kw):
    if connection.dialect.name == 'postgresql' and target.name == 'account_map':
        target.columns.identity_type.type.impl.name = 'IDENTITIES_TYPE_CHK'
    elif connection.dialect.name == 'mysql' and target.name == 'quarantined_replicas_history':
        target.columns.path.type = String(255)
    elif connection.dialect.name == 'mysql' and target.name == 'quarantined_replicas':
        target.columns.path.type = String(255)


@event.listens_for(Engine, "before_execute", retval=True)
def _add_hint(conn, element, multiparams, params):
    if conn.dialect.name == 'oracle' and isinstance(element, Delete) and element.table.name == 'locks':
        element = element.prefix_with("/*+ INDEX(LOCKS LOCKS_PK) */")
    if conn.dialect.name == 'oracle' and isinstance(element, Delete) and element.table.name == 'replicas':
        element = element.prefix_with("/*+ INDEX(REPLICAS REPLICAS_PK) */")
    if conn.dialect.name == 'oracle' and isinstance(element, Delete) and element.table.name == 'dids':
        element = element.prefix_with("/*+ INDEX(DIDS DIDS_PK) */")
    if conn.dialect.name == 'oracle' and isinstance(element, Delete) and element.table.name == 'updated_dids':
        element = element.prefix_with("/*+ INDEX(updated_dids UPDATED_DIDS_SCOPERULENAME_IDX) */")
    if conn.dialect.name == 'oracle' and isinstance(element, Delete) and element.table.name == 'tokens':
        element = element.prefix_with("/*+ INDEX(TOKENS_ACCOUNT_EXPIRED_AT_IDX) */")
    return element, multiparams, params


@event.listens_for(PrimaryKeyConstraint, "after_parent_attach")
def _pk_constraint_name(const, table):
    if table.name.upper() == 'QUARANTINED_REPLICAS_HISTORY':
        const.name = "QRD_REPLICAS_HISTORY_PK"
    else:
        const.name = "%s_PK" % (table.name.upper(),)


@event.listens_for(ForeignKeyConstraint, "after_parent_attach")
def _fk_constraint_name(const, table):
    if const.name:
        return
    fk = const.elements[0]
    reftable, refcol = fk.target_fullname.split(".")
    const.name = "fk_%s_%s_%s" % (table.name,
                                  fk.parent.name,
                                  reftable)


@event.listens_for(UniqueConstraint, "after_parent_attach")
def _unique_constraint_name(const, table):
    if const.name:
        return
    const.name = "uq_%s_%s" % (table.name, list(const.columns)[0].name)


@event.listens_for(CheckConstraint, "after_parent_attach")
def _ck_constraint_name(const, table):

    if const.name is None:
        if 'DELETED' in str(const.sqltext).upper():
            if len(table.name) > 20:
                const.name = "%s_DEL_CHK" % (table.name.upper())
            else:
                const.name = "%s_DELETED_CHK" % (table.name.upper())
    elif const.name == 'SUBSCRIPTIONS_RETROACTIVE_CHK' and table.name.upper() == 'SUBSCRIPTIONS_HISTORY':
        const.name = "SUBS_HISTORY_RETROACTIVE_CHK"
    elif const.name == 'SUBSCRIPTIONS_STATE_CHK' and table.name.upper() == 'SUBSCRIPTIONS_HISTORY':
        const.name = "SUBS_HISTORY_STATE_CHK"
    elif const.name == 'QUARANTINED_REPLICAS_CREATED_NN' and table.name.upper() == 'QUARANTINED_REPLICAS':
        const.name = "QURD_REPLICAS_CREATED_NN"
    elif const.name == 'QUARANTINED_REPLICAS_UPDATED_NN' and table.name.upper() == 'QUARANTINED_REPLICAS':
        const.name = "QURD_REPLICAS_UPDATED_NN"

    # SQLAlchemy sometimes does not propagate Enum names properly to subclassed objects,
    # so we have to uniquify them - hopefully fixed in SQLA v9

    if const.name is None:
        const.name = table.name.upper() + '_' + str(uuid.uuid4())[:6] + '_CHK'


@event.listens_for(Table, "after_parent_attach")
def _add_created_col(table, metadata):
    if not table.name.upper():
        pass

    if not table.name.upper().endswith('_HISTORY'):
        if table.info.get('soft_delete', False):
            table.append_column(Column("deleted", Boolean, default=False))
            table.append_column(Column("deleted_at", DateTime))


class ModelBase(object):
    """Base class for Rucio Models"""
    __table_initialized__ = False

    @declared_attr
    def __table_args__(cls):
        # exception for CERN Oracle identifier length limitations
        # pylint: disable=maybe-no-member
        if cls.__tablename__.upper() == 'UPDATED_ACCOUNT_COUNTERS':
            return cls._table_args + (CheckConstraint('CREATED_AT IS NOT NULL', 'UPDATED_ACCNT_CNTRS_CREATED_NN'),
                                      CheckConstraint('UPDATED_AT IS NOT NULL', 'UPDATED_ACCNT_CNTRS_UPDATED_NN'),
                                      {'mysql_engine': 'InnoDB'})
        # pylint: disable=maybe-no-member
        elif cls.__tablename__.upper() == 'UPDATED_RSE_COUNTERS':
            return cls._table_args + (CheckConstraint('CREATED_AT IS NOT NULL', 'UPDATED_RSE_CNTRS_CREATED_NN'),
                                      CheckConstraint('UPDATED_AT IS NOT NULL', 'UPDATED_RSE_CNTRS_UPDATED_NN'),
                                      {'mysql_engine': 'InnoDB'})

        # otherwise, proceed normally
        # pylint: disable=maybe-no-member
        return cls._table_args + (CheckConstraint('CREATED_AT IS NOT NULL', name=cls.__tablename__.upper() + '_CREATED_NN'),
                                  CheckConstraint('UPDATED_AT IS NOT NULL', name=cls.__tablename__.upper() + '_UPDATED_NN'),
                                  {'mysql_engine': 'InnoDB'})

    @declared_attr
    def created_at(cls):
        return Column("created_at", DateTime, default=datetime.datetime.utcnow)

    @declared_attr
    def updated_at(cls):
        return Column("updated_at", DateTime, default=datetime.datetime.utcnow, onupdate=datetime.datetime.utcnow)

    def save(self, flush=True, session=None):
        """Save this object"""
        session.add(self)
        if flush:
            session.flush()

    def delete(self, flush=True, session=None):
        """Delete this object"""
        session.delete(self)
        if flush:
            session.flush()

    def update(self, values, flush=True, session=None):
        """dict.update() behaviour."""
        for k, v in values.iteritems():
            self[k] = v
        if session and flush:
            session.flush()

    def __setitem__(self, key, value):
        setattr(self, key, value)

    def __getitem__(self, key):
        return getattr(self, key)

    def __iter__(self):
        self._i = iter(object_mapper(self).columns)
        return self

    def next(self):
        n = self._i.next().name
        return n, getattr(self, n)

    def keys(self):
        return self.__dict__.keys()

    def values(self):
        return self.__dict__.values()

    def items(self):
        return self.__dict__.items()

    def to_dict(self):
        return self.__dict__.copy()


class SoftModelBase(ModelBase):
    """Base class for Rucio Models with soft-deletion support"""
    __table_initialized__ = False

    @declared_attr
    def __table_args__(cls):
        # pylint: disable=maybe-no-member
        return cls._table_args + (CheckConstraint('CREATED_AT IS NOT NULL', name=cls.__tablename__.upper() + '_CREATED_NN'),
                                  CheckConstraint('UPDATED_AT IS NOT NULL', name=cls.__tablename__.upper() + '_UPDATED_NN'),
                                  CheckConstraint('DELETED IS NOT NULL', name=cls.__tablename__.upper() + '_DELETED_NN'),
                                  {'mysql_engine': 'InnoDB', 'info': {'soft_delete': True}})

    def delete(self, session=None):
        """Delete this object"""
        self.deleted = True
        self.deleted_at = datetime.datetime.utcnow()
        self.save(session=session)


class Account(BASE, ModelBase):
    """Represents an account"""
    __tablename__ = 'accounts'
    account = Column(String(25))
    account_type = Column(AccountType.db_type(name='ACCOUNTS_TYPE_CHK'))
    status = Column(AccountStatus.db_type(default=AccountStatus.ACTIVE, name='ACCOUNTS_STATUS_CHK'))
    email = Column(String(255))
    suspended_at = Column(DateTime)
    deleted_at = Column(DateTime)
    _table_args = (PrimaryKeyConstraint('account', name='ACCOUNTS_PK'),
                   CheckConstraint('ACCOUNT_TYPE IS NOT NULL', name='ACCOUNTS_TYPE_NN'),
                   CheckConstraint('STATUS IS NOT NULL', name='ACCOUNTS_STATUS_NN'))


class AccountAttrAssociation(BASE, ModelBase):
    """Represents an account"""
    __tablename__ = 'account_attr_map'
    account = Column(String(25))
    key = Column(String(255))
    value = Column(BooleanString(255))
    _table_args = (PrimaryKeyConstraint('account', 'key', name='ACCOUNT_ATTR_MAP_PK'),
                   ForeignKeyConstraint(['account'], ['accounts.account'], name='ACCOUNT_ATTR_MAP_ACCOUNT_FK'),
                   Index('ACCOUNT_ATTR_MAP_KEY_VALUE_IDX', 'key', 'value'))


class Identity(BASE, SoftModelBase):
    """Represents an identity"""
    __tablename__ = 'identities'
    identity = Column(String(255))
    identity_type = Column(IdentityType.db_type(name='IDENTITIES_TYPE_CHK'))
    username = Column(String(255))
    password = Column(String(255))
    salt = Column(LargeBinary(255))
    email = Column(String(255))
    _table_args = (PrimaryKeyConstraint('identity', 'identity_type', name='IDENTITIES_PK'),
                   CheckConstraint('IDENTITY_TYPE IS NOT NULL', name='IDENTITIES_TYPE_NN'),
                   CheckConstraint('EMAIL IS NOT NULL', name='IDENTITIES_EMAIL_NN'))


class IdentityAccountAssociation(BASE, ModelBase):
    """Represents a map account-identity"""
    __tablename__ = 'account_map'
    identity = Column(String(255))
    identity_type = Column(IdentityType.db_type(name='ACCOUNT_MAP_ID_TYPE_CHK'))
    account = Column(String(25))
    is_default = Column(Boolean(name='ACCOUNT_MAP_DEFAULT_CHK'), default=False)
    _table_args = (PrimaryKeyConstraint('identity', 'identity_type', 'account', name='ACCOUNT_MAP_PK'),
                   ForeignKeyConstraint(['account'], ['accounts.account'], name='ACCOUNT_MAP_ACCOUNT_FK'),
                   ForeignKeyConstraint(['identity', 'identity_type'], ['identities.identity', 'identities.identity_type'], name='ACCOUNT_MAP_ID_TYPE_FK'),
                   CheckConstraint('is_default IS NOT NULL', name='ACCOUNT_MAP_IS_DEFAULT_NN'),
                   CheckConstraint('IDENTITY_TYPE IS NOT NULL', name='ACCOUNT_MAP_ID_TYPE_NN'))


class Scope(BASE, ModelBase):
    """Represents a scope"""
    __tablename__ = 'scopes'
    scope = Column(String(25))
    account = Column(String(25))
    is_default = Column(Boolean(name='SCOPES_DEFAULT_CHK'), default=False)
    status = Column(ScopeStatus.db_type(name='SCOPE_STATUS_CHK', default=ScopeStatus.OPEN))
    closed_at = Column(DateTime)
    deleted_at = Column(DateTime)
    _table_args = (PrimaryKeyConstraint('scope', name='SCOPES_SCOPE_PK'),
                   ForeignKeyConstraint(['account'], ['accounts.account'], name='SCOPES_ACCOUNT_FK'),
                   CheckConstraint('is_default IS NOT NULL', name='SCOPES_IS_DEFAULT_NN'),
                   CheckConstraint('STATUS IS NOT NULL', name='SCOPES_STATUS_NN'),
                   CheckConstraint('ACCOUNT IS NOT NULL', name='SCOPES_ACCOUNT_NN'))


class DataIdentifier(BASE, ModelBase):
    """Represents a dataset"""
    __tablename__ = 'dids'
    scope = Column(String(25))
    name = Column(String(255))
    account = Column(String(25))
    did_type = Column(DIDType.db_type(name='DIDS_TYPE_CHK'))
    is_open = Column(Boolean(name='DIDS_IS_OPEN_CHK'))
    monotonic = Column(Boolean(name='DIDS_MONOTONIC_CHK'), server_default='0')
    hidden = Column(Boolean(name='DIDS_HIDDEN_CHK'), server_default='0')
    obsolete = Column(Boolean(name='DIDS_OBSOLETE_CHK'), server_default='0')
    complete = Column(Boolean(name='DIDS_COMPLETE_CHK'))
    is_new = Column(Boolean(name='DIDS_IS_NEW_CHK'), server_default='1')
    availability = Column(DIDAvailability.db_type(name='DIDS_AVAILABILITY_CHK'),
                          default=DIDAvailability.AVAILABLE)
    suppressed = Column(Boolean(name='FILES_SUPP_CHK'), server_default='0')
    bytes = Column(BigInteger)
    length = Column(BigInteger)
    md5 = Column(String(32))
    adler32 = Column(String(8))
    expired_at = Column(DateTime)
<<<<<<< HEAD
    purge_replicas = Column(Boolean(name='DIDS_PURGE_REPLICAS_CHK'), default=True)
=======
    purge_replicas = Column(Boolean(name='DIDS_PURGE_RPLCS_CHK'))
>>>>>>> 8ed6610f
    deleted_at = Column(DateTime)
    # hardcoded meta-data to populate the db
    events = Column(BigInteger)
    guid = Column(GUID())
    project = Column(String(50))
    datatype = Column(String(50))
    run_number = Column(Integer)
    stream_name = Column(String(70))
    prod_step = Column(String(50))
    version = Column(String(50))
    campaign = Column(String(50))
    task_id = Column(Integer())
    panda_id = Column(Integer())
    lumiblocknr = Column(Integer())
    provenance = Column(String(2))
    phys_group = Column(String(25))
    transient = Column(Boolean(name='DID_TRANSIENT_CHK'), server_default='0')
    accessed_at = Column(DateTime)
    closed_at = Column(DateTime)
    eol_at = Column(DateTime)
    _table_args = (PrimaryKeyConstraint('scope', 'name', name='DIDS_PK'),
                   ForeignKeyConstraint(['account'], ['accounts.account'], ondelete='CASCADE', name='DIDS_ACCOUNT_FK'),
                   ForeignKeyConstraint(['scope'], ['scopes.scope'], name='DIDS_SCOPE_FK'),
                   CheckConstraint('MONOTONIC IS NOT NULL', name='DIDS_MONOTONIC_NN'),
                   CheckConstraint('OBSOLETE IS NOT NULL', name='DIDS_OBSOLETE_NN'),
                   CheckConstraint('SUPPRESSED IS NOT NULL', name='DIDS_SUPP_NN'),
                   CheckConstraint('ACCOUNT IS NOT NULL', name='DIDS_ACCOUNT_NN'),
                   # CheckConstraint('PURGE_REPLICAS IS NOT NULL', name='DIDS_PURGE_REPLICAS_NN'),
                   # UniqueConstraint('guid', name='DIDS_GUID_UQ'),
                   Index('DIDS_IS_NEW_IDX', 'is_new'),
                   Index('DIDS_EXPIRED_AT_IDX', 'expired_at'))


class DeletedDataIdentifier(BASE, ModelBase):
    """Represents a dataset"""
    __tablename__ = 'deleted_dids'
    scope = Column(String(25))
    name = Column(String(255))
    account = Column(String(25))
    did_type = Column(DIDType.db_type(name='DEL_DIDS_TYPE_CHK'))
    is_open = Column(Boolean(name='DEL_DIDS_IS_OPEN_CHK'))
    monotonic = Column(Boolean(name='DEL_DIDS_MONO_CHK'), server_default='0')
    hidden = Column(Boolean(name='DEL_DIDS_HIDDEN_CHK'), server_default='0')
    obsolete = Column(Boolean(name='DEL_DIDS_OBSOLETE_CHK'), server_default='0')
    complete = Column(Boolean(name='DEL_DIDS_COMPLETE_CHK'))
    is_new = Column(Boolean(name='DEL_DIDS_IS_NEW_CHK'), server_default='1')
    availability = Column(DIDAvailability.db_type(name='DEL_DIDS_AVAIL_CHK'),
                          default=DIDAvailability.AVAILABLE)
    suppressed = Column(Boolean(name='DEL_FILES_SUPP_CHK'), server_default='0')
    bytes = Column(BigInteger)
    length = Column(BigInteger)
    md5 = Column(String(32))
    adler32 = Column(String(8))
    expired_at = Column(DateTime)
    purge_replicas = Column(Boolean(name='DELETED_DIDS_PURGE_RPLCS_CHK'), default=True)
    deleted_at = Column(DateTime)
    events = Column(BigInteger)
    guid = Column(GUID())
    project = Column(String(50))
    datatype = Column(String(50))
    run_number = Column(Integer)
    stream_name = Column(String(70))
    prod_step = Column(String(50))
    version = Column(String(50))
    campaign = Column(String(50))
    task_id = Column(Integer())
    panda_id = Column(Integer())
    lumiblocknr = Column(Integer())
    provenance = Column(String(2))
    phys_group = Column(String(25))
    transient = Column(Boolean(name='DEL_DID_TRANSIENT_CHK'), server_default='0')
    purge_replicas = Column(Boolean(name='DELETED_DIDS_PURGE_RPLCS_CHK'))
    accessed_at = Column(DateTime)
    closed_at = Column(DateTime)
    eol_at = Column(DateTime)
    _table_args = (PrimaryKeyConstraint('scope', 'name', name='DELETED_DIDS_PK'), )


class UpdatedDID(BASE, ModelBase):
    """Represents the recently updated dids"""
    __tablename__ = 'updated_dids'
    id = Column(GUID(), default=utils.generate_uuid)
    scope = Column(String(25))
    name = Column(String(255))
    rule_evaluation_action = Column(DIDReEvaluation.db_type(name='UPDATED_DIDS_RULE_EVAL_ACT_CHK'))
    _table_args = (PrimaryKeyConstraint('id', name='UPDATED_DIDS_PK'),
                   CheckConstraint('SCOPE IS NOT NULL', name='UPDATED_DIDS_SCOPE_NN'),
                   CheckConstraint('NAME IS NOT NULL', name='UPDATED_DIDS_NAME_NN'),
                   Index('UPDATED_DIDS_SCOPERULENAME_IDX', 'scope', 'rule_evaluation_action', 'name'))


class BadReplicas(BASE, ModelBase):
    """Represents the suspicious or bad replicas"""
    __tablename__ = 'bad_replicas'
    scope = Column(String(25))
    name = Column(String(255))
    rse_id = Column(GUID())
    reason = Column(String(255))
    state = Column(BadFilesStatus.db_type(name='BAD_REPLICAS_STATE_CHK'), default=BadFilesStatus.SUSPICIOUS)
    account = Column(String(25))
    _table_args = (PrimaryKeyConstraint('scope', 'name', 'rse_id', 'created_at', name='BAD_REPLICAS_STATE_PK'),
                   CheckConstraint('SCOPE IS NOT NULL', name='BAD_REPLICAS_SCOPE_NN'),
                   CheckConstraint('NAME IS NOT NULL', name='BAD_REPLICAS_NAME_NN'),
                   CheckConstraint('RSE_ID IS NOT NULL', name='BAD_REPLICAS_RSE_ID_NN'),
                   ForeignKeyConstraint(['account'], ['accounts.account'], name='BAD_REPLICAS_ACCOUNT_FK'),
                   Index('BAD_REPLICAS_STATE_IDX', 'rse_id', 'state'))


class QuarantinedReplica(BASE, ModelBase, Versioned):
    """Represents the quarantined replicas"""
    __tablename__ = 'quarantined_replicas'
    rse_id = Column(GUID())
    path = Column(String(1024))
    bytes = Column(BigInteger)
    md5 = Column(String(32))
    adler32 = Column(String(8))
    scope = Column(String(25))
    name = Column(String(255))
    _table_args = (PrimaryKeyConstraint('rse_id', 'path', name='QURD_REPLICAS_STATE_PK'),
                   ForeignKeyConstraint(['rse_id'], ['rses.id'], name='QURD_REPLICAS_RSE_ID_FK'))


class DIDKey(BASE, ModelBase):
    """Represents Data IDentifier property keys"""
    __tablename__ = 'did_keys'
    key = Column(String(255))
    is_enum = Column(Boolean(name='DID_KEYS_IS_ENUM_CHK'), server_default='0')
    key_type = Column(KeyType.db_type(name='DID_KEYS_TYPE_CHK'))
    value_type = Column(String(255))
    value_regexp = Column(String(255))
    _table_args = (PrimaryKeyConstraint('key', name='DID_KEYS_PK'),
                   CheckConstraint('key_type IS NOT NULL', name='DID_KEYS_TYPE_NN'),
                   CheckConstraint('is_enum IS NOT NULL', name='DID_KEYS_IS_ENUM_NN'))


class DIDKeyValueAssociation(BASE, ModelBase):
    """Represents Data IDentifier property key/values"""
    __tablename__ = 'did_key_map'
    key = Column(String(255))
    value = Column(String(255))
    _table_args = (PrimaryKeyConstraint('key', 'value', name='DID_KEY_MAP_PK'),
                   ForeignKeyConstraint(['key'], ['did_keys.key'], name='DID_MAP_KEYS_FK'))


class DataIdentifierAssociation(BASE, ModelBase):
    """Represents the map between containers/datasets and files"""
    __tablename__ = 'contents'
    scope = Column(String(25))          # dataset scope
    name = Column(String(255))          # dataset name
    child_scope = Column(String(25))    # Provenance scope
    child_name = Column(String(255))    # Provenance name
    did_type = Column(DIDType.db_type(name='CONTENTS_DID_TYPE_CHK'))
    child_type = Column(DIDType.db_type(name='CONTENTS_CHILD_TYPE_CHK'))
    bytes = Column(BigInteger)
    adler32 = Column(String(8))
    md5 = Column(String(32))
    guid = Column(GUID())
    events = Column(BigInteger)
    rule_evaluation = Column(Boolean(name='CONTENTS_RULE_EVALUATION_CHK'))
    _table_args = (PrimaryKeyConstraint('scope', 'name', 'child_scope', 'child_name', name='CONTENTS_PK'),
                   ForeignKeyConstraint(['scope', 'name'], ['dids.scope', 'dids.name'], name='CONTENTS_ID_FK'),
                   ForeignKeyConstraint(['child_scope', 'child_name'], ['dids.scope', 'dids.name'], ondelete="CASCADE", name='CONTENTS_CHILD_ID_FK'),
                   CheckConstraint('DID_TYPE IS NOT NULL', name='CONTENTS_DID_TYPE_NN'),
                   CheckConstraint('CHILD_TYPE IS NOT NULL', name='CONTENTS_CHILD_TYPE_NN'),
                   Index('CONTENTS_CHILD_SCOPE_NAME_IDX', 'child_scope', 'child_name', 'scope', 'name'))


class DataIdentifierAssociationHistory(BASE, ModelBase):
    """Represents the map history between containers/datasets and files"""
    __tablename__ = 'contents_history'
    scope = Column(String(25))          # dataset scope
    name = Column(String(255))          # dataset name
    child_scope = Column(String(25))    # Provenance scope
    child_name = Column(String(255))    # Provenance name
    did_type = Column(DIDType.db_type(name='CONTENTS_HIST_DID_TYPE_CHK'))
    child_type = Column(DIDType.db_type(name='CONTENTS_HIST_CHILD_TYPE_CHK'))
    bytes = Column(BigInteger)
    adler32 = Column(String(8))
    md5 = Column(String(32))
    guid = Column(GUID())
    events = Column(BigInteger)
    rule_evaluation = Column(Boolean(name='CONTENTS_HIST_RULE_EVAL_CHK'))
    did_created_at = Column(DateTime)
    deleted_at = Column(DateTime)
    _table_args = (PrimaryKeyConstraint('scope', 'name', 'child_scope', 'child_name', name='CONTENTS_HIST_PK'),
                   CheckConstraint('DID_TYPE IS NOT NULL', name='CONTENTS_HIST_DID_TYPE_NN'),
                   CheckConstraint('CHILD_TYPE IS NOT NULL', name='CONTENTS_HIST_CHILD_TYPE_NN'),
                   Index('CONTENTS_HISTORY_IDX', 'scope', 'name'))


class RSE(BASE, SoftModelBase):
    """Represents a Rucio Location"""
    __tablename__ = 'rses'
    id = Column(GUID(), default=utils.generate_uuid)
    rse = Column(String(255))
    rse_type = Column(RSEType.db_type(name='RSES_TYPE_CHK'), default=RSEType.DISK)
    deterministic = Column(Boolean(name='RSE_DETERMINISTIC_CHK'), default=True)
    volatile = Column(Boolean(name='RSE_VOLATILE_CHK'), default=False)
    staging_area = Column(Boolean(name='RSE_STAGING_AREA_CHK'), default=False)
    city = Column(String(255))
    region_code = Column(String(2))
    country_name = Column(String(255))
    continent = Column(String(2))
    time_zone = Column(String(255))
    ISP = Column(String(255))
    ASN = Column(String(255))
    longitude = Column(Float())
    latitude = Column(Float())
    availability = Column(Integer, server_default='7')
    usage = relationship("RSEUsage", order_by="RSEUsage.rse_id", backref="rses")
#    replicas = relationship("RSEFileAssociation", order_by="RSEFileAssociation.rse_id", backref="rses")
    _table_args = (PrimaryKeyConstraint('id', name='RSES_PK'),
                   UniqueConstraint('rse', name='RSES_RSE_UQ'),
                   CheckConstraint('RSE IS NOT NULL', name='RSES_RSE__NN'),
                   CheckConstraint('RSE_TYPE IS NOT NULL', name='RSES_TYPE_NN'),)


class RSELimit(BASE, ModelBase):
    """Represents RSE limits"""
    __tablename__ = 'rse_limits'
    rse_id = Column(GUID())
    name = Column(String(255))
    value = Column(BigInteger)
    _table_args = (PrimaryKeyConstraint('rse_id', 'name', name='RSE_LIMITS_PK'),
                   ForeignKeyConstraint(['rse_id'], ['rses.id'], name='RSE_LIMIT_RSE_ID_FK'), )


class RSETransferLimit(BASE, ModelBase):
    """Represents RSE limits"""
    __tablename__ = 'rse_transfer_limits'
    rse_id = Column(GUID())
    activity = Column(String(50))
    rse_expression = Column(String(3000))
    max_transfers = Column(BigInteger)
    transfers = Column(BigInteger)
    waitings = Column(BigInteger)
    _table_args = (PrimaryKeyConstraint('rse_id', 'activity', name='RSE_TRANSFER_LIMITS_PK'),
                   ForeignKeyConstraint(['rse_id'], ['rses.id'], name='RSE_TRANSFER_LIMITS_RSE_ID_FK'), )


class RSEUsage(BASE, ModelBase, Versioned):
    """Represents location usage"""
    __tablename__ = 'rse_usage'
    rse_id = Column(GUID())
    source = Column(String(255))
    used = Column(BigInteger)
    free = Column(BigInteger)
    files = Column(BigInteger)
    rse = relationship("RSE", backref=backref('rse_usage', order_by=rse_id))
    _table_args = (PrimaryKeyConstraint('rse_id', 'source', name='RSE_USAGE_PK'),
                   ForeignKeyConstraint(['rse_id'], ['rses.id'], name='RSE_USAGE_RSE_ID_FK'), )


class UpdatedRSECounter(BASE, ModelBase):
    """Represents the recently updated RSE counters"""
    __tablename__ = 'updated_rse_counters'
    id = Column(GUID(), default=utils.generate_uuid)
    rse_id = Column(GUID())
    files = Column(BigInteger)
    bytes = Column(BigInteger)
    _table_args = (PrimaryKeyConstraint('id', name='UPDATED_RSE_CNTRS_PK'),
                   ForeignKeyConstraint(['rse_id'], ['rses.id'], name='UPDATED_RSE_CNTRS_RSE_ID_FK'),
                   Index('UPDATED_RSE_CNTRS_RSE_ID_IDX', 'rse_id'))


class RSEAttrAssociation(BASE, ModelBase):
    """Represents the map between RSEs and tags"""
    __tablename__ = 'rse_attr_map'
    rse_id = Column(GUID())
    key = Column(String(255))
    value = Column(BooleanString(255))
    rse = relationship("RSE", backref=backref('rse_attr_map', order_by=rse_id))
    _table_args = (PrimaryKeyConstraint('rse_id', 'key', name='RSE_ATTR_MAP_PK'),
                   ForeignKeyConstraint(['rse_id'], ['rses.id'], name='RSE_ATTR_MAP_RSE_ID_FK'),
                   Index('RSE_ATTR_MAP_KEY_VALUE_IDX', 'key', 'value'))


class RSEProtocols(BASE, ModelBase):
    """Represents supported protocols of RSEs (Rucio Storage Elements)"""
    __tablename__ = 'rse_protocols'
    rse_id = Column(GUID())
    scheme = Column(String(255))
    hostname = Column(String(255), server_default='')  # For protocol without host e.g. POSIX on local file systems localhost is assumed as beeing default
    port = Column(Integer, server_default='0')  # like host, for local protocol the port 0 is assumed to be default
    prefix = Column(String(1024), nullable=True)
    impl = Column(String(255), nullable=False)
    read_lan = Column(Integer, server_default='0')  # if no value is provided, 0 i.e. not supported is assumed as default value
    write_lan = Column(Integer, server_default='0')  # if no value is provided, 0 i.e. not supported is assumed as default value
    delete_lan = Column(Integer, server_default='0')  # if no value is provided, 0 i.e. not supported is assumed as default value
    read_wan = Column(Integer, server_default='0')  # if no value is provided, 0 i.e. not supported is assumed as default value
    write_wan = Column(Integer, server_default='0')  # if no value is provided, 0 i.e. not supported is assumed as default value
    delete_wan = Column(Integer, server_default='0')  # if no value is provided, 0 i.e. not supported is assumed as default value
    extended_attributes = Column(String(1024), nullable=True)
    rses = relationship("RSE", backref="rse_protocols")
    _table_args = (PrimaryKeyConstraint('rse_id', 'scheme', 'hostname', 'port', name='RSE_PROTOCOL_PK'),
                   ForeignKeyConstraint(['rse_id'], ['rses.id'], name='RSE_PROTOCOL_RSE_ID_FK'),
                   CheckConstraint('IMPL IS NOT NULL', name='RSE_PROTOCOLS_IMPL_NN'))


class AccountLimit(BASE, ModelBase):
    """Represents account limits"""
    __tablename__ = 'account_limits'
    account = Column(String(25))
    rse_id = Column(GUID())
    bytes = Column(BigInteger)
    _table_args = (PrimaryKeyConstraint('account', 'rse_id', name='ACCOUNT_LIMITS_PK'),
                   ForeignKeyConstraint(['account'], ['accounts.account'], name='ACCOUNT_LIMITS_ACCOUNT_FK'),
                   ForeignKeyConstraint(['rse_id'], ['rses.id'], name='ACCOUNT_LIMITS_RSE_ID_FK'),)


class AccountUsage(BASE, ModelBase, Versioned):
    """Represents account usage"""
    __tablename__ = 'account_usage'
    account = Column(String(25))
    rse_id = Column(GUID())
    files = Column(BigInteger)
    bytes = Column(BigInteger)
    _table_args = (PrimaryKeyConstraint('account', 'rse_id', name='ACCOUNT_USAGE_PK'),
                   ForeignKeyConstraint(['account'], ['accounts.account'], name='ACCOUNT_USAGE_ACCOUNT_FK'),
                   ForeignKeyConstraint(['rse_id'], ['rses.id'], name='ACCOUNT_USAGE_RSES_ID_FK'), )


class RSEFileAssociation(BASE, ModelBase):
    """Represents the map between locations and files"""
    __tablename__ = 'replicas'
    rse_id = Column(GUID())
    scope = Column(String(25))
    name = Column(String(255))
    bytes = Column(BigInteger)
    md5 = Column(String(32))
    adler32 = Column(String(8))
    path = Column(String(1024))
    state = Column(ReplicaState.db_type(name='REPLICAS_STATE_CHK'), default=ReplicaState.UNAVAILABLE)
    lock_cnt = Column(Integer, server_default='0')
    accessed_at = Column(DateTime)
    tombstone = Column(DateTime)
    rse = relationship("RSE", backref=backref('replicas', order_by="RSE.id"))
    _table_args = (PrimaryKeyConstraint('rse_id', 'scope', 'name', name='REPLICAS_PK'),
                   ForeignKeyConstraint(['scope', 'name'], ['dids.scope', 'dids.name'], name='REPLICAS_LFN_FK'),
                   ForeignKeyConstraint(['rse_id'], ['rses.id'], name='REPLICAS_RSE_ID_FK'),
                   CheckConstraint('STATE IS NOT NULL', name='REPLICAS_STATE_NN'),
                   CheckConstraint('bytes IS NOT NULL', name='REPLICAS_SIZE_NN'),
                   CheckConstraint('lock_cnt IS NOT NULL', name='REPLICAS_LOCK_CNT_NN'),
                   Index('REPLICAS_TOMBSTONE_IDX', 'tombstone'),
                   Index('REPLICAS_PATH_IDX', 'path', mysql_length=255))


class CollectionReplica(BASE, ModelBase):
    """Represents replicas for datasets/collections"""
    __tablename__ = 'collection_replicas'
    scope = Column(String(25))
    name = Column(String(255))
    did_type = Column(DIDType.db_type(name='COLLECTION_REPLICAS_TYPE_CHK'))
    rse_id = Column(GUID())
    bytes = Column(BigInteger)
    length = Column(BigInteger)
    available_bytes = Column(BigInteger)
    available_replicas_cnt = Column(BigInteger)
    state = Column(ReplicaState.db_type(name='COLLECTION_REPLICAS_STATE_CHK'), default=ReplicaState.UNAVAILABLE)
    accessed_at = Column(DateTime)
    _table_args = (PrimaryKeyConstraint('scope', 'name', 'rse_id', name='COLLECTION_REPLICAS_PK'),
                   ForeignKeyConstraint(['scope', 'name'], ['dids.scope', 'dids.name'], name='COLLECTION_REPLICAS_LFN_FK'),
                   ForeignKeyConstraint(['rse_id'], ['rses.id'], name='COLLECTION_REPLICAS_RSE_ID_FK'),
                   CheckConstraint('STATE IS NOT NULL', name='COLLECTION_REPLICAS_STATE_NN'),
                   CheckConstraint('bytes IS NOT NULL', name='COLLECTION_REPLICAS_SIZE_NN'),
                   Index('COLLECTION_REPLICAS_RSE_ID_IDX', 'rse_id'))


class UpdatedCollectionReplica(BASE, ModelBase):
    """Represents updates to replicas for datasets/collections"""
    __tablename__ = 'updated_col_rep'
    id = Column(GUID(), default=utils.generate_uuid)
    scope = Column(String(25))
    name = Column(String(255))
    did_type = Column(DIDType.db_type(name='UPDATED_COL_REP_TYPE_CHK'))
    rse_id = Column(GUID())
    _table_args = (PrimaryKeyConstraint('id', name='UPDATED_COL_REP_PK'),
                   CheckConstraint('SCOPE IS NOT NULL', name='UPDATED_COL_REP_SCOPE_NN'),
                   CheckConstraint('NAME IS NOT NULL', name='UPDATED_COL_REP_NAME_NN'),
                   Index('UPDATED_COL_REP_SNR_IDX', 'scope', 'name', 'rse_id'))


class RSEFileAssociationHistory(BASE, ModelBase):
    """Represents a short history of the deleted replicas"""
    __tablename__ = 'replicas_history'
    rse_id = Column(GUID())
    scope = Column(String(25))
    name = Column(String(255))
    bytes = Column(BigInteger)
    _table_args = (PrimaryKeyConstraint('rse_id', 'scope', 'name', name='REPLICAS_HIST_PK'),
                   ForeignKeyConstraint(['rse_id'], ['rses.id'], name='REPLICAS_HIST_RSE_ID_FK'),
                   CheckConstraint('bytes IS NOT NULL', name='REPLICAS_HIST_SIZE_NN'))
#  ForeignKeyConstraint(['scope', 'name'], ['dids.scope', 'dids.name'], name='REPLICAS_HIST_LFN_FK'),


class ReplicationRule(BASE, ModelBase):
    """Represents data identifier replication rules"""
    __tablename__ = 'rules'
    id = Column(GUID(), default=utils.generate_uuid)
    subscription_id = Column(GUID())
    account = Column(String(25))
    scope = Column(String(25))
    name = Column(String(255))
    did_type = Column(DIDType.db_type(name='RULES_DID_TYPE_CHK'))
    state = Column(RuleState.db_type(name='RULES_STATE_CHK'), default=RuleState.REPLICATING)
    error = Column(String(255))
    rse_expression = Column(String(3000))
    copies = Column(SmallInteger, server_default='1')
    expires_at = Column(DateTime)
    weight = Column(String(255))
    locked = Column(Boolean(name='RULES_LOCKED_CHK'), default=False)
    locks_ok_cnt = Column(BigInteger, server_default='0')
    locks_replicating_cnt = Column(BigInteger, server_default='0')
    locks_stuck_cnt = Column(BigInteger, server_default='0')
    source_replica_expression = Column(String(255))
    activity = Column(String(50), default='default')
    grouping = Column(RuleGrouping.db_type(name='RULES_GROUPING_CHK'), default=RuleGrouping.ALL)
    notification = Column(RuleNotification.db_type(name='RULES_NOTIFICATION_CHK'), default=RuleNotification.NO)
    stuck_at = Column(DateTime)
    purge_replicas = Column(Boolean(name='RULES_PURGE_REPLICAS_CHK'), default=False)
    ignore_availability = Column(Boolean(name='RULES_IGNORE_AVAILABILITY_CHK'), default=False)
    ignore_account_limit = Column(Boolean(name='RULES_IGNORE_ACCOUNT_LIMIT_CHK'), default=False)
    priority = Column(Integer)
    comments = Column(String(255))
    child_rule_id = Column(GUID())
    _table_args = (PrimaryKeyConstraint('id', name='RULES_PK'),
                   ForeignKeyConstraint(['scope', 'name'], ['dids.scope', 'dids.name'], name='RULES_SCOPE_NAME_FK'),
                   ForeignKeyConstraint(['account'], ['accounts.account'], name='RULES_ACCOUNT_FK'),
                   ForeignKeyConstraint(['subscription_id'], ['subscriptions.id'], name='RULES_SUBS_ID_FK'),
                   ForeignKeyConstraint(['child_rule_id'], ['rules.id'], name='RULES_CHILD_RULE_ID_FK'),
                   CheckConstraint('STATE IS NOT NULL', name='RULES_STATE_NN'),
                   CheckConstraint('SCOPE IS NOT NULL', name='RULES_SCOPE_NN'),
                   CheckConstraint('NAME IS NOT NULL', name='RULES_NAME_NN'),
                   CheckConstraint('GROUPING IS NOT NULL', name='RULES_GROUPING_NN'),
                   CheckConstraint('COPIES IS NOT NULL', name='RULES_COPIES_NN'),
                   CheckConstraint('LOCKED IS NOT NULL', name='RULES_LOCKED_NN'),
                   CheckConstraint('ACCOUNT IS NOT NULL', name='RULES_ACCOUNT_NN'),
                   CheckConstraint('LOCKS_OK_CNT IS NOT NULL', name='RULES_LOCKS_OK_CNT_NN'),
                   CheckConstraint('LOCKS_REPLICATING_CNT IS NOT NULL', name='RULES_LOCKS_REPLICATING_CNT_NN'),
                   CheckConstraint('LOCKS_STUCK_CNT IS NOT NULL', name='RULES_LOCKS_STUCK_CNT_NN'),
                   CheckConstraint('PURGE_REPLICAS IS NOT NULL', name='RULES_PURGE_REPLICAS_NN'),
                   Index('RULES_SC_NA_AC_RS_CO_UQ_IDX', 'scope', 'name', 'account', 'rse_expression', 'copies',
                         unique=True, mysql_length={'rse_expression': 767}),
                   Index('RULES_SCOPE_NAME_IDX', 'scope', 'name'),
                   Index('RULES_EXPIRES_AT_IDX', 'expires_at'),
                   Index('RULES_STUCKSTATE_IDX', 'state'),  # This Index is only needed for the STUCK state
                   Index('RULES_CHILD_RULE_ID_IDX', 'child_rule_id'))


class ReplicationRuleHistoryRecent(BASE, ModelBase):
    """Represents replication rules in the recent history"""
    __tablename__ = 'rules_hist_recent'
    history_id = Column(GUID(), default=utils.generate_uuid)
    id = Column(GUID())
    subscription_id = Column(GUID())
    account = Column(String(25))
    scope = Column(String(25))
    name = Column(String(255))
    did_type = Column(DIDType.db_type())
    state = Column(RuleState.db_type())
    error = Column(String(255))
    rse_expression = Column(String(3000))
    copies = Column(SmallInteger)
    expires_at = Column(DateTime)
    weight = Column(String(255))
    locked = Column(Boolean())
    locks_ok_cnt = Column(BigInteger)
    locks_replicating_cnt = Column(BigInteger)
    locks_stuck_cnt = Column(BigInteger)
    source_replica_expression = Column(String(255))
    activity = Column(String(50))
    grouping = Column(RuleGrouping.db_type())
    notification = Column(RuleNotification.db_type())
    stuck_at = Column(DateTime)
    purge_replicas = Column(Boolean())
    ignore_availability = Column(Boolean())
    ignore_account_limit = Column(Boolean())
    priority = Column(Integer)
    comments = Column(String(255))
    child_rule_id = Column(GUID())
    _table_args = (PrimaryKeyConstraint('history_id', name='RULES_HIST_RECENT_PK'),  # This is only a fake PK needed by SQLAlchemy, it won't be in Oracle
                   Index('RULES_HIST_RECENT_ID_IDX', 'id'),
                   Index('RULES_HIST_RECENT_SC_NA_IDX', 'scope', 'name'))


class ReplicationRuleHistory(BASE, ModelBase):
    """Represents replication rules in the longterm history"""
    __tablename__ = 'rules_history'
    history_id = Column(GUID(), default=utils.generate_uuid)
    id = Column(GUID())
    subscription_id = Column(GUID())
    account = Column(String(25))
    scope = Column(String(25))
    name = Column(String(255))
    did_type = Column(DIDType.db_type())
    state = Column(RuleState.db_type())
    error = Column(String(255))
    rse_expression = Column(String(3000))
    copies = Column(SmallInteger)
    expires_at = Column(DateTime)
    weight = Column(String(255))
    locked = Column(Boolean())
    locks_ok_cnt = Column(BigInteger)
    locks_replicating_cnt = Column(BigInteger)
    locks_stuck_cnt = Column(BigInteger)
    source_replica_expression = Column(String(255))
    activity = Column(String(50))
    grouping = Column(RuleGrouping.db_type())
    notification = Column(RuleNotification.db_type())
    stuck_at = Column(DateTime)
    priority = Column(Integer)
    purge_replicas = Column(Boolean())
    ignore_availability = Column(Boolean())
    ignore_account_limit = Column(Boolean())
    comments = Column(String(255))
    child_rule_id = Column(GUID())
    _table_args = (PrimaryKeyConstraint('history_id', name='RULES_HIST_LONGTERM_PK'),  # This is only a fake PK needed by SQLAlchemy, it won't be in Oracle
                   Index('RULES_HISTORY_SCOPENAME_IDX', 'scope', 'name'))


class ReplicaLock(BASE, ModelBase):
    """Represents replica locks"""
    __tablename__ = 'locks'
    scope = Column(String(25))
    name = Column(String(255))
    rule_id = Column(GUID())
    rse_id = Column(GUID())
    account = Column(String(25))
    bytes = Column(BigInteger)
    state = Column(LockState.db_type(name='LOCKS_STATE_CHK'), default=LockState.REPLICATING)
    repair_cnt = Column(BigInteger)
    _table_args = (PrimaryKeyConstraint('scope', 'name', 'rule_id', 'rse_id', name='LOCKS_PK'),
                   # ForeignKeyConstraint(['rse_id', 'scope', 'name'], ['replicas.rse_id', 'replicas.scope', 'replicas.name'], name='LOCKS_REPLICAS_FK'),
                   ForeignKeyConstraint(['rule_id'], ['rules.id'], name='LOCKS_RULE_ID_FK'),
                   ForeignKeyConstraint(['account'], ['accounts.account'], name='LOCKS_ACCOUNT_FK'),
                   CheckConstraint('STATE IS NOT NULL', name='LOCKS_STATE_NN'),
                   CheckConstraint('ACCOUNT IS NOT NULL', name='LOCKS_ACCOUNT_NN'),
                   Index('LOCKS_RULE_ID_IDX', 'rule_id'))


class DatasetLock(BASE, ModelBase):
    """Represents dataset locks"""
    __tablename__ = 'dataset_locks'
    scope = Column(String(25))
    name = Column(String(255))
    rule_id = Column(GUID())
    rse_id = Column(GUID())
    account = Column(String(25))
    state = Column(LockState.db_type(name='DATASET_LOCKS_STATE_CHK'), default=LockState.REPLICATING)
    length = Column(BigInteger)
    bytes = Column(BigInteger)
    accessed_at = Column(DateTime)
    _table_args = (PrimaryKeyConstraint('scope', 'name', 'rule_id', 'rse_id', name='DATASET_LOCKS_PK'),
                   ForeignKeyConstraint(['scope', 'name'], ['dids.scope', 'dids.name'], name='DATASET_LOCKS_DID_FK'),
                   ForeignKeyConstraint(['rule_id'], ['rules.id'], name='DATASET_LOCKS_RULE_ID_FK'),
                   ForeignKeyConstraint(['account'], ['accounts.account'], name='DATASET_LOCKS_ACCOUNT_FK'),
                   CheckConstraint('STATE IS NOT NULL', name='DATASET_LOCKS_STATE_NN'),
                   CheckConstraint('ACCOUNT IS NOT NULL', name='DATASET_LOCKS_ACCOUNT_NN'),
                   Index('DATASET_LOCKS_RULE_ID_IDX', 'rule_id'),
                   Index('DATASET_LOCKS_RSE_ID_IDX', 'rse_id'))


class UpdatedAccountCounter(BASE, ModelBase):
    """Represents the recently updated Account counters"""
    __tablename__ = 'updated_account_counters'
    id = Column(GUID(), default=utils.generate_uuid)
    account = Column(String(25))
    rse_id = Column(GUID())
    files = Column(BigInteger)
    bytes = Column(BigInteger)
    _table_args = (PrimaryKeyConstraint('id', name='UPDATED_ACCNT_CNTRS_PK'),
                   ForeignKeyConstraint(['rse_id'], ['rses.id'], name='UPDATED_ACCNT_CNTRS_RSE_ID_FK'),
                   ForeignKeyConstraint(['account'], ['accounts.account'], name='UPDATED_ACCNT_CNTRS_ACCOUNT_FK'),
                   Index('UPDATED_ACCNT_CNTRS_RSE_ID_IDX', 'account', 'rse_id'))


class Request(BASE, ModelBase, Versioned):
    """Represents a request for a single file with a third party service"""
    __tablename__ = 'requests'
    id = Column(GUID(), default=utils.generate_uuid)
    request_type = Column(RequestType.db_type(name='REQUESTS_TYPE_CHK'), default=RequestType.TRANSFER)
    scope = Column(String(25))
    name = Column(String(255))
    did_type = Column(DIDType.db_type(name='REQUESTS_DIDTYPE_CHK'), default=DIDType.FILE)
    dest_rse_id = Column(GUID())
    source_rse_id = Column(GUID())
    attributes = Column(String(4000))
    state = Column(RequestState.db_type(name='REQUESTS_STATE_CHK'), default=RequestState.QUEUED)
    external_id = Column(String(64))
    external_host = Column(String(256))
    retry_count = Column(Integer(), server_default='0')
    err_msg = Column(String(4000))
    previous_attempt_id = Column(GUID())
    rule_id = Column(GUID())
    activity = Column(String(50), default='default')
    bytes = Column(BigInteger)
    md5 = Column(String(32))
    adler32 = Column(String(8))
    dest_url = Column(String(2048))
    submitted_at = Column(DateTime)
    started_at = Column(DateTime)
    transferred_at = Column(DateTime)
    estimated_at = Column(DateTime)
    submitter_id = Column(Integer)
    account = Column(String(25))
    requested_at = Column(DateTime)
    priority = Column(Integer)
    _table_args = (PrimaryKeyConstraint('id', name='REQUESTS_PK'),
                   ForeignKeyConstraint(['scope', 'name'], ['dids.scope', 'dids.name'], name='REQUESTS_DID_FK'),
                   ForeignKeyConstraint(['dest_rse_id'], ['rses.id'], name='REQUESTS_RSES_FK'),
                   ForeignKeyConstraint(['account'], ['accounts.account'], name='REQUESTS_ACCOUNT_FK'),
                   CheckConstraint('dest_rse_id IS NOT NULL', name='REQUESTS_RSE_ID_NN'),
                   Index('REQUESTS_SCOPE_NAME_RSE_IDX', 'scope', 'name', 'dest_rse_id', 'request_type'),
                   Index('REQUESTS_TYP_STA_UPD_IDX_OLD', 'request_type', 'state', 'updated_at'),
                   Index('REQUESTS_TYP_STA_UPD_IDX', 'request_type', 'state', 'activity'),
                   Index('REQUESTS_RULEID_IDX', 'rule_id'),
                   Index('REQUESTS_EXTERNALID_UQ', 'external_id'))


class Source(BASE, ModelBase, Versioned):
    """Represents source files for transfers"""
    __tablename__ = 'sources'
    request_id = Column(GUID())
    scope = Column(String(25))
    name = Column(String(255))
    rse_id = Column(GUID())
    dest_rse_id = Column(GUID())
    url = Column(String(2048))
    bytes = Column(BigInteger)
    ranking = Column(Integer())
    is_using = Column(Boolean(), default=False)
    _table_args = (PrimaryKeyConstraint('request_id', 'rse_id', 'scope', 'name', name='SOURCES_PK'),
                   ForeignKeyConstraint(['request_id'], ['requests.id'], name='SOURCES_REQ_ID_FK'),
                   ForeignKeyConstraint(['scope', 'name', 'rse_id'], ['replicas.scope', 'replicas.name', 'replicas.rse_id'], name='SOURCES_REPLICA_FK'),
                   ForeignKeyConstraint(['rse_id'], ['rses.id'], name='SOURCES_RSES_FK'),
                   ForeignKeyConstraint(['dest_rse_id'], ['rses.id'], name='SOURCES_DEST_RSES_FK'),
                   Index('SOURCES_SRC_DST_IDX', 'rse_id', 'dest_rse_id'),
                   Index('SOURCES_SC_NM_DST_IDX', 'scope', 'rse_id', 'name'),
                   Index('SOURCES_DEST_RSEID_IDX', 'dest_rse_id'))


class Distance(BASE, ModelBase):
    """Represents distance between rses"""
    __tablename__ = 'distances'
    src_rse_id = Column(GUID())
    dest_rse_id = Column(GUID())
    ranking = Column(Integer())
    agis_distance = Column(Integer())
    geoip_distance = Column(Integer())
    active = Column(Integer())
    submitted = Column(Integer())
    finished = Column(Integer())
    failed = Column(Integer())
    transfer_speed = Column(Integer())
    _table_args = (PrimaryKeyConstraint('src_rse_id', 'dest_rse_id', name='DISTANCES_PK'),
                   ForeignKeyConstraint(['src_rse_id'], ['rses.id'], name='DISTANCES_SRC_RSES_FK'),
                   ForeignKeyConstraint(['dest_rse_id'], ['rses.id'], name='DISTANCES_DEST_RSES_FK'),
                   Index('DISTANCES_DEST_RSEID_IDX', 'dest_rse_id'))


class Subscription(BASE, ModelBase, Versioned):
    """Represents a subscription"""
    __tablename__ = 'subscriptions'
    id = Column(GUID(), default=utils.generate_uuid)
    name = Column(String(64))
    filter = Column(String(2048))
    replication_rules = Column(String(1024))
    policyid = Column(SmallInteger, server_default='0')
    state = Column(SubscriptionState.db_type(name='SUBSCRIPTIONS_STATE_CHK', default=SubscriptionState.ACTIVE))
    last_processed = Column(DateTime, default=datetime.datetime.utcnow())
    account = Column(String(25))
    lifetime = Column(DateTime)
    comments = Column(String(4000))
    retroactive = Column(Boolean(name='SUBSCRIPTIONS_RETROACTIVE_CHK'), default=False)
    expired_at = Column(DateTime)
    _table_args = (PrimaryKeyConstraint('id', name='SUBSCRIPTIONS_PK'),
                   UniqueConstraint('name', 'account', name='SUBSCRIPTIONS_NAME_ACCOUNT_UQ'),
                   ForeignKeyConstraint(['account'], ['accounts.account'], name='SUBSCRIPTIONS_ACCOUNT_FK'),
                   CheckConstraint('RETROACTIVE IS NOT NULL', name='SUBSCRIPTIONS_RETROACTIVE_NN'),
                   CheckConstraint('ACCOUNT IS NOT NULL', name='SUBSCRIPTIONS_ACCOUNT_NN'))


class Token(BASE, ModelBase):
    """Represents the authentication tokens and their lifetime"""
    __tablename__ = 'tokens'
    token = Column(String(352))  # account-identity-appid-uuid -> max length: (+ 30 1 255 1 32 1 32)
    account = Column(String(25))
    expired_at = Column(DateTime, default=lambda: datetime.datetime.utcnow() + datetime.timedelta(seconds=3600))  # one hour lifetime by default
    ip = Column(String(39), nullable=True)
    _table_args = (PrimaryKeyConstraint('token', name='TOKENS_TOKEN_PK'),  # not supported for primary key constraint mysql_length=255
                   ForeignKeyConstraint(['account'], ['accounts.account'], name='TOKENS_ACCOUNT_FK'),
                   CheckConstraint('EXPIRED_AT IS NOT NULL', name='TOKENS_EXPIRED_AT_NN'),
                   Index('TOKENS_ACCOUNT_EXPIRED_AT_IDX', 'account', 'expired_at'))


class Message(BASE, ModelBase):
    """Represents the event messages"""
    __tablename__ = 'messages'
    id = Column(GUID(), default=utils.generate_uuid)
    event_type = Column(String(1024))
    payload = Column(String(4000))
    _table_args = (PrimaryKeyConstraint('id', name='MESSAGES_ID_PK'),
                   CheckConstraint('EVENT_TYPE IS NOT NULL', name='MESSAGES_EVENT_TYPE_NN'),
                   CheckConstraint('PAYLOAD IS NOT NULL', name='MESSAGES_PAYLOAD_NN'),)


class MessageHistory(BASE, ModelBase):
    """Represents the history of event messages"""
    __tablename__ = 'messages_history'
    id = Column(GUID())
    event_type = Column(String(1024))
    payload = Column(String(4000))
    _table_args = (PrimaryKeyConstraint('id', name='MESSAGES_HIST_ID_PK'),)  # PK needed for SQLA only


class AlembicVersion(BASE):
    """Table used to pinpoint actual database schema release."""
    __tablename__ = "alembic_version"
    version_num = Column(String(32), primary_key=True, nullable=False)


class Config(BASE, ModelBase, Versioned):
    """Represents the configuration"""
    __tablename__ = 'configs'
    section = Column(String(128))
    opt = Column(String(128))
    value = Column(String(4000))
    _table_args = (PrimaryKeyConstraint('section', 'opt', name='CONFIGS_PK'), )


class Heartbeats(BASE, ModelBase):
    """Represents the status and heartbeat of the running daemons and services"""
    __tablename__ = 'heartbeats'
    executable = Column(String(64))  # SHA-2
    readable = Column(String(4000))
    hostname = Column(String(128))
    pid = Column(Integer, autoincrement=False)
    thread_id = Column(BigInteger, autoincrement=False)
    thread_name = Column(String(64))
    _table_args = (PrimaryKeyConstraint('executable', 'hostname', 'pid', 'thread_id', name='HEARTBEATS_PK'),
                   Index('HEARTBEATS_UPDATED_AT', 'updated_at'))


class NamingConvention(BASE, ModelBase):
    """Represents naming conventions for name within a scope"""
    __tablename__ = 'naming_conventions'
    scope = Column(String(25))
    regexp = Column(String(255))
    convention_type = Column(KeyType.db_type(name='CVT_TYPE_CHK'))
    _table_args = (PrimaryKeyConstraint('scope', name='NAMING_CONVENTIONS_PK'),
                   ForeignKeyConstraint(['scope'], ['scopes.scope'], name='NAMING_CONVENTIONS_SCOPE_FK'))


class TemporaryDataIdentifier(BASE, ModelBase):
    """Represents a temporary DID (pre-merged files, etc.)"""
    __tablename__ = 'tmp_dids'
    scope = Column(String(25))
    name = Column(String(255))
    rse_id = Column(GUID())
    path = Column(String(1024))
    bytes = Column(BigInteger)
    md5 = Column(String(32))
    adler32 = Column(String(8))
    expired_at = Column(DateTime)
    guid = Column(GUID())
    events = Column(BigInteger)
    task_id = Column(Integer())
    panda_id = Column(Integer())
    parent_scope = Column(String(25))
    parent_name = Column(String(255))
    offset = Column(BigInteger)
    _table_args = (PrimaryKeyConstraint('scope', 'name', name='TMP_DIDS_PK'),
                   Index('TMP_DIDS_EXPIRED_AT_IDX', 'expired_at'))


def register_models(engine):
    """
    Creates database tables for all models with the given engine
    """

    models = (Account,
              AccountAttrAssociation,
              AccountLimit,
              AccountUsage,
              AlembicVersion,
              BadReplicas,
              Config,
              DataIdentifierAssociation,
              DataIdentifierAssociationHistory,
              DIDKey,
              DIDKeyValueAssociation,
              DataIdentifier,
              DeletedDataIdentifier,
              Heartbeats,
              Identity,
              IdentityAccountAssociation,
              Message,
              MessageHistory,
              NamingConvention,
              QuarantinedReplica,
              RSE,
              RSEAttrAssociation,
              RSEFileAssociation,
              RSEFileAssociationHistory,
              RSELimit,
              RSEProtocols,
              RSEUsage,
              ReplicaLock,
              ReplicationRule,
              ReplicationRule,
              ReplicationRuleHistory,
              ReplicationRuleHistoryRecent,
              Request,
              Scope,
              Source,
              Subscription,
              TemporaryDataIdentifier,
              Token,
              UpdatedAccountCounter,
              UpdatedDID,
              UpdatedRSECounter,
              CollectionReplica,
              UpdatedCollectionReplica)

    for model in models:
        model.metadata.create_all(engine)   # pylint: disable=maybe-no-member


def unregister_models(engine):
    """
    Drops database tables for all models with the given engine
    """
    models = (Account,
              AccountAttrAssociation,
              AccountLimit,
              AccountUsage,
              AlembicVersion,
              BadReplicas,
              Config,
              DataIdentifierAssociation,
              DataIdentifierAssociationHistory,
              DIDKey,
              DIDKeyValueAssociation,
              DataIdentifier,
              DeletedDataIdentifier,
              Heartbeats,
              Identity,
              IdentityAccountAssociation,
              Message,
              MessageHistory,
              NamingConvention,
              QuarantinedReplica,
              RSE,
              RSEAttrAssociation,
              RSEFileAssociation,
              RSEFileAssociationHistory,
              RSELimit,
              RSEProtocols,
              RSEUsage,
              ReplicaLock,
              ReplicationRule,
              ReplicationRule,
              ReplicationRuleHistory,
              ReplicationRuleHistoryRecent,
              Request,
              Scope,
              Source,
              Subscription,
              Token,
              TemporaryDataIdentifier,
              UpdatedAccountCounter,
              UpdatedDID,
              UpdatedRSECounter,
              CollectionReplica,
              UpdatedCollectionReplica)

    for model in models:
        model.metadata.drop_all(engine)   # pylint: disable=maybe-no-member<|MERGE_RESOLUTION|>--- conflicted
+++ resolved
@@ -327,11 +327,7 @@
     md5 = Column(String(32))
     adler32 = Column(String(8))
     expired_at = Column(DateTime)
-<<<<<<< HEAD
-    purge_replicas = Column(Boolean(name='DIDS_PURGE_REPLICAS_CHK'), default=True)
-=======
     purge_replicas = Column(Boolean(name='DIDS_PURGE_RPLCS_CHK'))
->>>>>>> 8ed6610f
     deleted_at = Column(DateTime)
     # hardcoded meta-data to populate the db
     events = Column(BigInteger)
