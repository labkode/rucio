--- conflicted
+++ resolved
@@ -21,7 +21,7 @@
 from string import ascii_uppercase, ascii_lowercase
 
 from rucio.api import vo as vo_api
-from rucio.api.account import add_account, list_accounts
+from rucio.api.account import account_exists, add_account, list_accounts
 from rucio.api.account_limit import set_local_account_limit
 from rucio.api.did import add_did, list_dids
 from rucio.api.identity import list_accounts_for_identity
@@ -39,12 +39,8 @@
 from rucio.client.subscriptionclient import SubscriptionClient
 from rucio.client.uploadclient import UploadClient
 from rucio.common.config import config_get_bool
-<<<<<<< HEAD
 from rucio.common.exception import AccessDenied, AccountNotFound, Duplicate
-=======
-from rucio.common.exception import AccessDenied, Duplicate
 from rucio.common.types import InternalAccount, InternalScope
->>>>>>> fa3ead90
 from rucio.common.utils import generate_uuid
 from rucio.core.rule import add_rule
 from rucio.core.vo import add_vo, vo_exists
@@ -121,9 +117,11 @@
         rse_name = 'MOCK_%s' % rse_str
         scope_uuid = str(generate_uuid()).lower()[:16]
         scope = 'mock_%s' % scope_uuid
+
         # Test an account name that exists at one VO cannot be found if paired with a different VO
         with assert_raises(AccountNotFound):
             add_scope(scope, 'super_root', 'super_root', **self.vo)
+
         # Test super_root@def with functions at vo='def'
         with assert_raises(AccessDenied):
             add_rse(rse_name, 'super_root', vo='def')
@@ -131,17 +129,18 @@
             add_scope(scope, 'root', 'super_root', vo='def')
         add_scope(scope, 'super_root', 'super_root', vo='def')
         assert_in(scope, [s for s in list_scopes(filter={}, vo='def')])
+
         # Test the permissions of a user account with name super_root
-        vo_api.add_vo(self.new_vo, 'super_root', 'VO for permission testing', 'rucio@email.com', 'def')
-        add_account('super_root', 'USER', 'rucio@email.com', 'root', vo=self.new_vo)
-        with assert_raises(AccessDenied):
-            vo_api.list_vos('super_root', vo=self.new_vo)
-        with assert_raises(AccessDenied):
-            add_rse(rse_name, 'super_root', vo=self.new_vo)
-        with assert_raises(AccessDenied):
-            add_scope(scope, 'root', 'super_root', vo=self.new_vo)
-        add_scope(scope, 'super_root', 'super_root', vo=self.new_vo)
-        assert_in(scope, [s for s in list_scopes(filter={}, vo=self.new_vo)])
+        if not account_exists('super_root', **self.new_vo):
+            add_account('super_root', 'USER', 'rucio@email.com', 'root', **self.new_vo)
+        with assert_raises(AccessDenied):
+            vo_api.list_vos('super_root', **self.new_vo)
+        with assert_raises(AccessDenied):
+            add_rse(rse_name, 'super_root', **self.new_vo)
+        with assert_raises(AccessDenied):
+            add_scope(scope, 'root', 'super_root', **self.new_vo)
+        add_scope(scope, 'super_root', 'super_root', **self.new_vo)
+        assert_in(scope, [s for s in list_scopes(filter={}, **self.new_vo)])
 
 
 class TestMultiVoClients(object):
