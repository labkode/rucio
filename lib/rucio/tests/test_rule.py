--- conflicted
+++ resolved
@@ -574,11 +574,7 @@
         successful_transfer(scope=scope, name=files[2]['name'], rse_id=self.rse3_id, nowait=False)
 
         # Check if rule exists
-<<<<<<< HEAD
-        assert(check_dataset_ok_callback(scope, dataset, self.rse3, rule_id) is True)
-=======
         assert(True is check_dataset_ok_callback(scope, dataset, self.rse3, rule_id))
->>>>>>> 074a1edc
 
     def test_dataset_callback_no(self):
         """ REPLICATION RULE (CORE): Test dataset callback should not be sent"""
@@ -597,11 +593,7 @@
         successful_transfer(scope=scope, name=files[1]['name'], rse_id=self.rse3_id, nowait=False)
 
         # Check if rule exists
-<<<<<<< HEAD
-        assert(check_dataset_ok_callback(scope, dataset, self.rse3, rule_id) is False)
-=======
         assert(False is check_dataset_ok_callback(scope, dataset, self.rse3, rule_id))
->>>>>>> 074a1edc
 
     def test_dataset_callback_close_late(self):
         """ REPLICATION RULE (CORE): Test dataset callback with late close"""
@@ -619,15 +611,9 @@
         successful_transfer(scope=scope, name=files[2]['name'], rse_id=self.rse3_id, nowait=False)
 
         # Check if rule exists
-<<<<<<< HEAD
-        assert(check_dataset_ok_callback(scope, dataset, self.rse3, rule_id) is False)
-        set_status(scope=scope, name=dataset, open=False)
-        assert(check_dataset_ok_callback(scope, dataset, self.rse3, rule_id) is True)
-=======
         assert(False is check_dataset_ok_callback(scope, dataset, self.rse3, rule_id))
         set_status(scope=scope, name=dataset, open=False)
         assert(True is check_dataset_ok_callback(scope, dataset, self.rse3, rule_id))
->>>>>>> 074a1edc
 
     def test_dataset_callback_with_evaluator(self):
         """ REPLICATION RULE (CORE): Test dataset callback with judge evaluator"""
@@ -639,19 +625,11 @@
 
         rule_id = add_rule(dids=[{'scope': scope, 'name': dataset}], account='jdoe', copies=1, rse_expression=self.rse3, grouping='DATASET', weight=None, lifetime=None, locked=False, subscription_id=None, notify='C')[0]
 
-<<<<<<< HEAD
-        assert(check_dataset_ok_callback(scope, dataset, self.rse3, rule_id) is False)
-
-        attach_dids(scope, dataset, files, 'jdoe')
-        set_status(scope=scope, name=dataset, open=False)
-        assert(check_dataset_ok_callback(scope, dataset, self.rse3, rule_id) is False)
-=======
         assert(False is check_dataset_ok_callback(scope, dataset, self.rse3, rule_id))
 
         attach_dids(scope, dataset, files, 'jdoe')
         set_status(scope=scope, name=dataset, open=False)
         assert(False is check_dataset_ok_callback(scope, dataset, self.rse3, rule_id))
->>>>>>> 074a1edc
 
         re_evaluator(once=True)
 
@@ -659,11 +637,7 @@
         successful_transfer(scope=scope, name=files[1]['name'], rse_id=self.rse3_id, nowait=False)
         successful_transfer(scope=scope, name=files[2]['name'], rse_id=self.rse3_id, nowait=False)
 
-<<<<<<< HEAD
-        assert(check_dataset_ok_callback(scope, dataset, self.rse3, rule_id) is True)
-=======
         assert(True is check_dataset_ok_callback(scope, dataset, self.rse3, rule_id))
->>>>>>> 074a1edc
 
     def test_add_rule_with_purge(self):
         """ REPLICATION RULE (CORE): Add a replication rule with purge setting"""
