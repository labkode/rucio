# Copyright 2013-2018 CERN for the benefit of the ATLAS collaboration.
#
# Licensed under the Apache License, Version 2.0 (the "License");
# you may not use this file except in compliance with the License.
# You may obtain a copy of the License at
#
#    http://www.apache.org/licenses/LICENSE-2.0
#
# Unless required by applicable law or agreed to in writing, software
# distributed under the License is distributed on an "AS IS" BASIS,
# WITHOUT WARRANTIES OR CONDITIONS OF ANY KIND, either express or implied.
# See the License for the specific language governing permissions and
# limitations under the License.
#
# Authors:
# - Vincent Garonne <vgaronne@gmail.com>, 2013-2016
# - Cedric Serfon <cedric.serfon@cern.ch>, 2014-2019
# - Thomas Beermann <thomas.beermann@cern.ch>, 2014
# - Mario Lassnig <mario.lassnig@cern.ch>, 2017-2018
#
# PY3K COMPATIBLE

from rucio.api import permission
from rucio.db.sqla.constants import BadFilesStatus
from rucio.core import replica
from rucio.common import exception
from rucio.common.schema import validate_schema


def get_bad_replicas_summary(rse_expression=None, from_date=None, to_date=None):
    """
    List the bad file replicas summary. Method used by the rucio-ui.
    :param rse_expression: The RSE expression.
    :param from_date: The start date.
    :param to_date: The end date.
    :param session: The database session in use.
    """
    return replica.get_bad_replicas_summary(rse_expression=rse_expression, from_date=from_date, to_date=to_date)


def list_bad_replicas_status(state=BadFilesStatus.BAD, rse=None, younger_than=None, older_than=None, limit=None, list_pfns=False):
    """
    List the bad file replicas history states. Method used by the rucio-ui.
    :param state: The state of the file (SUSPICIOUS or BAD).
    :param rse: The RSE name.
    :param younger_than: datetime object to select bad replicas younger than this date.
    :param older_than:  datetime object to select bad replicas older than this date.
    :param limit: The maximum number of replicas returned.
    """
    return replica.list_bad_replicas_status(state=state, rse=rse, younger_than=younger_than, older_than=older_than, limit=limit, list_pfns=list_pfns)


def declare_bad_file_replicas(pfns, reason, issuer):
    """
    Declare a list of bad replicas.

    :param pfns: The list of PFNs.
    :param reason: The reason of the loss.
    :param issuer: The issuer account.
    """
    kwargs = {}
    if not permission.has_permission(issuer=issuer, action='declare_bad_file_replicas', kwargs=kwargs):
        raise exception.AccessDenied('Account %s can not declare bad replicas' % (issuer))
    return replica.declare_bad_file_replicas(pfns=pfns, reason=reason, issuer=issuer, status=BadFilesStatus.BAD)


def declare_suspicious_file_replicas(pfns, reason, issuer):
    """
    Declare a list of bad replicas.

    :param pfns: The list of PFNs.
    :param reason: The reason of the loss.
    :param issuer: The issuer account.
    """
    kwargs = {}
    if not permission.has_permission(issuer=issuer, action='declare_suspicious_file_replicas', kwargs=kwargs):
        raise exception.AccessDenied('Account %s can not declare suspicious replicas' % (issuer))
    return replica.declare_bad_file_replicas(pfns=pfns, reason=reason, issuer=issuer, status=BadFilesStatus.SUSPICIOUS)


def get_did_from_pfns(pfns, rse):
    """
    Get the DIDs associated to a PFN on one given RSE

    :param pfns: The list of PFNs.
    :param rse: The RSE name.
    :returns: A dictionary {pfn: {'scope': scope, 'name': name}}
    """
    return replica.get_did_from_pfns(pfns=pfns, rse=rse)


def list_replicas(dids, schemes=None, unavailable=False, request_id=None,
                  ignore_availability=True, all_states=False, rse_expression=None,
                  client_location=None, domain=None, signature_lifetime=None,
                  resolve_archives=True, resolve_parents=False, issuer=None):
    """
    List file replicas for a list of data identifiers.

    :param dids: The list of data identifiers (DIDs).
    :param schemes: A list of schemes to filter the replicas. (e.g. file, http, ...)
    :param unavailable: Also include unavailable replicas in the list.
    :param request_id: ID associated with the request for debugging.
    :param all_states: Return all replicas whatever state they are in. Adds an extra 'states' entry in the result dictionary.
    :param rse_expression: The RSE expression to restrict replicas on a set of RSEs.
    :param client_location: Client location dictionary for PFN modification {'ip', 'fqdn', 'site'}
    :param domain: The network domain for the call, either None, 'wan' or 'lan'. Compatibility fallback: None falls back to 'wan'.
    :param signature_lifetime: If supported, in seconds, restrict the lifetime of the signed PFN.
    :param resolve_archives: When set to True, find archives which contain the replicas.
    :param resolve_parents: When set to True, find all parent datasets which contain the replicas.
    :param issuer: The issuer account.
    """
    validate_schema(name='r_dids', obj=dids)

    # Allow selected authenticated users to retrieve signed URLs.
    # Unauthenticated users, or permission-less users will get the raw URL without the signature.
    sign_urls = False
    if permission.has_permission(issuer=issuer, action='get_signed_url', kwargs={}):
        sign_urls = True

    return replica.list_replicas(dids=dids, schemes=schemes, unavailable=unavailable,
                                 request_id=request_id,
                                 ignore_availability=ignore_availability,
                                 all_states=all_states, rse_expression=rse_expression,
                                 client_location=client_location, domain=domain,
                                 sign_urls=sign_urls, signature_lifetime=signature_lifetime,
                                 resolve_archives=resolve_archives, resolve_parents=resolve_parents)


def add_replicas(rse, files, issuer, ignore_availability=False):
    """
    Bulk add file replicas.

    :param rse: The RSE name.
    :param files: The list of files.
    :param issuer: The issuer account.
    :param ignore_availability: Ignore the RSE blacklisting.

    :returns: True is successful, False otherwise
    """
    validate_schema(name='dids', obj=files)

    kwargs = {'rse': rse}
    if not permission.has_permission(issuer=issuer, action='add_replicas', kwargs=kwargs):
        raise exception.AccessDenied('Account %s can not add file replicas on %s' % (issuer, rse))
    if not permission.has_permission(issuer=issuer, action='skip_availability_check', kwargs=kwargs):
        ignore_availability = False
    replica.add_replicas(rse=rse, files=files, account=issuer, ignore_availability=ignore_availability)


def delete_replicas(rse, files, issuer, ignore_availability=False):
    """
    Bulk delete file replicas.

    :param rse: The RSE name.
    :param files: The list of files.
    :param issuer: The issuer account.
    :param ignore_availability: Ignore the RSE blacklisting.

    :returns: True is successful, False otherwise
    """
    validate_schema(name='r_dids', obj=files)

    kwargs = {'rse': rse}
    if not permission.has_permission(issuer=issuer, action='delete_replicas', kwargs=kwargs):
        raise exception.AccessDenied('Account %s can not delete file replicas on %s' % (issuer, rse))
    if not permission.has_permission(issuer=issuer, action='skip_availability_check', kwargs=kwargs):
        ignore_availability = False
    replica.delete_replicas(rse=rse, files=files, ignore_availability=ignore_availability)


def update_replicas_states(rse, files, issuer):

    """
    Update File replica information and state.

    :param rse: The RSE name.
    :param files: The list of files.
    :param issuer: The issuer account.
    """
    validate_schema(name='dids', obj=files)

    kwargs = {'rse': rse}
    if not permission.has_permission(issuer=issuer, action='update_replicas_states', kwargs=kwargs):
        raise exception.AccessDenied('Account %s can not update file replicas state on %s' % (issuer, rse))
    replicas = []
    for file in files:
        rep = file
        rep['rse'] = rse
        replicas.append(rep)
    replica.update_replicas_states(replicas=replicas)


def list_dataset_replicas(scope, name, deep=False):
    """
    :param scope: The scope of the dataset.
    :param name: The name of the dataset.
    :param deep: Lookup at the file level.

    :returns: A list of dict dataset replicas
    """
    return replica.list_dataset_replicas(scope=scope, name=name, deep=deep)


def list_datasets_per_rse(rse, filters=None, limit=None):
    """
    :param scope: The scope of the dataset.
    :param name: The name of the dataset.
    :param filters: dictionary of attributes by which the results should be filtered.
    :param limit: limit number.
    :param session: Database session to use.

    :returns: A list of dict dataset replicas
    """
    return replica.list_datasets_per_rse(rse, filters=filters, limit=limit)


<<<<<<< HEAD
def add_bad_pfns(pfns, issuer, state, reason=None, expires_at=None):
    """
    Add bad PFNs.

    :param pfns: the list of new files.
    :param issuer: The issuer account.
    :param state: One of the possible states : BAD, SUSPICIOUS, TEMPORARY_UNAVAILABLE.
    :param reason: A string describing the reason of the loss.
    :param expires_at: Specify a timeout for the TEMPORARY_UNAVAILABLE replicas. None for BAD files.

    :param session: The database session in use.

    :returns: True is successful.
    """
    kwargs = {'state': state}
    if not permission.has_permission(issuer=issuer, action='add_bad_pfns', kwargs=kwargs):
        raise exception.AccessDenied('Account %s can not declare bad PFNs' % (issuer))
    return replica.add_bad_pfns(pfns=pfns, account=issuer, state=state, reason=reason, expires_at=expires_at)
=======
def get_suspicious_files(rse_expression, younger_than=None, nattempts=None):
    """
    List the list of suspicious files on a list of RSEs
    :param rse_expression: The RSE expression where the suspicious files are located
    :param younger_than: datetime object to select the suspicious replicas younger than this date.
    :param nattempts: The number of time the replicas have been declared suspicious
    """
    return replica.get_suspicious_files(rse_expression=rse_expression, younger_than=younger_than, nattempts=nattempts)
>>>>>>> 512e928e
<|MERGE_RESOLUTION|>--- conflicted
+++ resolved
@@ -214,7 +214,6 @@
     return replica.list_datasets_per_rse(rse, filters=filters, limit=limit)
 
 
-<<<<<<< HEAD
 def add_bad_pfns(pfns, issuer, state, reason=None, expires_at=None):
     """
     Add bad PFNs.
@@ -233,7 +232,8 @@
     if not permission.has_permission(issuer=issuer, action='add_bad_pfns', kwargs=kwargs):
         raise exception.AccessDenied('Account %s can not declare bad PFNs' % (issuer))
     return replica.add_bad_pfns(pfns=pfns, account=issuer, state=state, reason=reason, expires_at=expires_at)
-=======
+
+
 def get_suspicious_files(rse_expression, younger_than=None, nattempts=None):
     """
     List the list of suspicious files on a list of RSEs
@@ -241,5 +241,4 @@
     :param younger_than: datetime object to select the suspicious replicas younger than this date.
     :param nattempts: The number of time the replicas have been declared suspicious
     """
-    return replica.get_suspicious_files(rse_expression=rse_expression, younger_than=younger_than, nattempts=nattempts)
->>>>>>> 512e928e
+    return replica.get_suspicious_files(rse_expression=rse_expression, younger_than=younger_than, nattempts=nattempts)